[package]
name = "krill-sync"
<<<<<<< HEAD
license = "BSD-3-Clause"
version = "0.1.2-dev"
=======
version = "0.1.3-dev"
authors = ["Ximon Eighteen <3304436+ximon18@users.noreply.github.com>"]
>>>>>>> 2685abe0
edition = "2018"
build = "build.rs"
authors = [ "The NLnet Labs RPKI team <rpki-team@nlnetlabs.nl>" ]
description = "A tool to synchronize an RRDP and/or Rsync server with a remote RFC 8182 RRDP publication point."
repository = "https://github.com/NLnetLabs/krill-sync"
keywords = ["rpki", "routing-security", "bgp"]
readme = "README.md"

[dependencies]
anyhow = "1.0.32"
base64 = "0.12.3"
ctrlc = {version = "3.1.6", features = ["termination"] }
fern = "0.6.0"
log = "0.4.11"
rayon = "1.4.0"
scopeguard = "1.1.0"
serde = "1.0.116"
serde_json = "1.0.57"
structopt = { version = "0.3.18", default-features = false }
uuid = { version = "0.8.1", default-features = false }
retry = "1.1.0"
ring = "0.16.15"
walkdir = "2.3.1"
chrono = "0.4.18"
dashmap = "3.11.10"

[dependencies.routinator]
git = "https://github.com/ximon18/routinator"
rev = "31b37bd1"
default-features = false
features = [ "native-tls", "socks" ]

[build-dependencies]
rustc_version = "0.2.3"
vergen = "3.1.0"


# ------------------------------------------------------------------------------
# START DEBIAN PACKAGING
#
# Configurations for the cargo-deb cargo plugin which builds Debian packages in
# target/debian/ when invoked with: cargo deb. 
#
# TODO:
# - Build packages with GH Actions
# - Add man page?
# - Add changelog
#
# NOTE:
# - There is a single binary only (no daemon yet)

[package.metadata.deb]
name = "krill-sync"
priority = "optional"
section = "net"
extended-description-file = "debian/description.txt"
license-file = ["LICENSE", "0"]
depends = ""
maintainer-scripts = "debian/"
changelog = "debian/changelog" # build by pkg.yml
copyright = "Copyright (c) 2021, NLnet Labs. All rights reserved."
assets = [
    ["target/release/krill-sync", "/usr/bin/krill-sync", "755"],
]

# List target variants

[package.metadata.deb.variants.ubuntu-xenial]

[package.metadata.deb.variants.ubuntu-bionic]

[package.metadata.deb.variants.ubuntu-focal]

[package.metadata.deb.variants.debian-stretch]

[package.metadata.deb.variants.debian-buster]

[package.metadata.deb.variants.debian-bullseye]

# END DEBIAN PACKAGING
# ------------------------------------------------------------------------------<|MERGE_RESOLUTION|>--- conflicted
+++ resolved
@@ -1,12 +1,7 @@
 [package]
 name = "krill-sync"
-<<<<<<< HEAD
 license = "BSD-3-Clause"
-version = "0.1.2-dev"
-=======
 version = "0.1.3-dev"
-authors = ["Ximon Eighteen <3304436+ximon18@users.noreply.github.com>"]
->>>>>>> 2685abe0
 edition = "2018"
 build = "build.rs"
 authors = [ "The NLnet Labs RPKI team <rpki-team@nlnetlabs.nl>" ]
